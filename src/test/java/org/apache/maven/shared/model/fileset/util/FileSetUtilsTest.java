--- conflicted
+++ resolved
@@ -136,19 +136,11 @@
         Path targetFile = directory.resolve("test.txt");
         Path linkFile = directory.resolve("symlink");
 
-<<<<<<< HEAD
-        if (!createSymlink(targetFile, linkFile)) {
-            // symlinks apparently not supported, skip test
-            return;
-        }
-        Files.deleteIfExists(targetFile);
-=======
         // assume failure to create a sym link is because the system does not support them
         // and not because the sym link creation failed.
         assumeTrue(createSymlink(targetFile, linkFile));
 
-        targetFile.delete();
->>>>>>> af5229e0
+        Files.delete(targetFile);
 
         FileSet set = new FileSet();
         set.setDirectory(directory.toFile().getPath());
